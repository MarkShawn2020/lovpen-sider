--- conflicted
+++ resolved
@@ -72,7 +72,6 @@
 
 ## Getting started
 
-<<<<<<< HEAD
 1. When you're using Windows run this:
     - `git config --global core.eol lf`
     - `git config --global core.autocrlf input`
@@ -80,22 +79,13 @@
    **This will set the EOL (End of line) character to be the same as on Linux/macOS. Without this, our bash script won't
    work, and you will have conflicts with developers on Linux/macOS.**
 2. Clone this repository.( ```git clone https://github.com/Jonghakseo/chrome-extension-boilerplate-react-vite``` )
-3. Check your node version is >= than in `.nvmrc` file, recommend to
+3. Ensure your node version is >= than in `.nvmrc` file, recommend to
    use [nvm](https://github.com/nvm-sh/nvm?tab=readme-ov-file#intro)
 4. Edit `/packages/i18n/locales/`{your locale(s)}/`messages.json`
 5. In the objects `extensionDescription` and `extensionName`, change the `message` fields (leave `description` alone)
 6. In `/.package.json`, change the `version` to the desired version of your extension.
-7. Install pnpm globally: `npm install -g pnpm`
+7. Install pnpm globally: `npm install -g pnpm` (ensure your node version >= 22.12.0)
 8. Run `pnpm install`
-=======
-1. Clone this repository: `git clone https://github.com/Jonghakseo/chrome-extension-boilerplate-react-vite`
-2. Ensure your node version is >= the version in `.nvmrc`, recommend using [nvm](https://github.com/nvm-sh/nvm?tab=readme-ov-file#intro)
-3. Edit `/packages/i18n/locales/{your locale(s)}/messages.json`
-4. In the objects `extensionDescription` and `extensionName`, change the `message` fields (leave `description` alone)
-5. In `/package.json`, change the `version` to the desired version of your extension.
-6. Install pnpm globally: `npm install -g pnpm` (ensure your node version >= 22.12.0)
-7. Run `pnpm install`
->>>>>>> 35fb3186
 
 Then, depending on the target browser:
 
@@ -147,14 +137,8 @@
 
 The extension lives in the `chrome-extension` directory and includes the following files:
 
-<<<<<<< HEAD
 - [`manifest.ts`](chrome-extension/manifest.js) - script that outputs the `manifest.json`
-- [
-  `src/background`](chrome-extension/src/background) - [background script](https://developer.chrome.com/docs/extensions/mv3/background_pages/)
-=======
-- [`manifest.js`](chrome-extension/manifest.js) - script that outputs the `manifest.json`
 - [`src/background`](chrome-extension/src/background) - [background script](https://developer.chrome.com/docs/extensions/mv3/background_pages/)
->>>>>>> 35fb3186
   (`background.service_worker` in manifest.json)
 - [`public`](chrome-extension/public/) - icons referenced in the manifest; content CSS for user's page injection
 
